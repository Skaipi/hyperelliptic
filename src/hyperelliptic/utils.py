"""(module) with set of various tools used in hyperelliptic packet"""

from random import randrange
from math import gcd, log, floor
<<<<<<< HEAD
from itertools import combinations
from functools import reduce
from .primes import PRIMES
=======
from collections import Counter
from itertools import combinations
from functools import reduce
>>>>>>> 85a037c8


def gf_operation(function):
    """Decorator checking if a method taking elements of finite fields are defined over the same field"""

    def function_wrapper(a, b):
        # pylint: disable=C0123
        is_field_operation = type(a) == type(b)
        if is_field_operation and a.gf != b.gf:
            raise ValueError(f"{a} field does not match {b} field")
        return function(a, b)

    return function_wrapper


def is_prime(p, k=32):
    """Miller-Rabin primality test"""
    if p < 2:
        return False
    if p == 2:
        return True
    if p == 3:
        return True
    if p % 2 == 0:
        return False

    r, s = 0, p - 1
    while s % 2 == 0:
        r += 1
        s //= 2
    for _ in range(k):
        a = randrange(2, p - 1)
        x = pow(a, s, p)
        if x == 1 or x == p - 1:
            continue
        for _ in range(r - 1):
            x = pow(x, 2, p)
            if x == p - 1:
                break
        else:
            return False
    return True


def all_factors(N):
<<<<<<< HEAD
    """Returns set of all factors of N."""
=======
>>>>>>> 85a037c8
    result = set([1, N])
    divisors = factors(N)

    for i in range(1, len(divisors) + 1):
        for c in combinations(divisors, i):
            result.add(reduce((lambda x, y: x * y), c))

    return result


def factors(n):
    """Returns factors of an integer provided as an argument"""
    factors = []

    while n > 1:
        x = factor(n)
        factors.append(x)
        n = n // x

    return factors


def factor(n, smoothness_bound=1):
    """Factor small numbers with pollard's p - 1"""
    if is_prime(n):
        return n

    max_bound = 1000
    if smoothness_bound > max_bound:
        raise ValueError(f"Can not factor {n}")

    primes = list(filter(lambda x: x <= smoothness_bound, PRIMES))

    m = 1
    for p in primes:
        m *= p ** floor(log(smoothness_bound, p))

    a = 3 if n % 2 == 0 else 2
    g = gcd(pow(a, m, n) - 1, n)

    if 1 < g < n:
        return g

    if g == 1:
        return factor(n, smoothness_bound * 2)

    if g == n:
        raise ValueError(f"Can not factor {n}")<|MERGE_RESOLUTION|>--- conflicted
+++ resolved
@@ -2,15 +2,11 @@
 
 from random import randrange
 from math import gcd, log, floor
-<<<<<<< HEAD
-from itertools import combinations
-from functools import reduce
-from .primes import PRIMES
-=======
 from collections import Counter
 from itertools import combinations
 from functools import reduce
->>>>>>> 85a037c8
+
+from .primes import PRIMES
 
 
 def gf_operation(function):
@@ -56,10 +52,7 @@
 
 
 def all_factors(N):
-<<<<<<< HEAD
     """Returns set of all factors of N."""
-=======
->>>>>>> 85a037c8
     result = set([1, N])
     divisors = factors(N)
 
